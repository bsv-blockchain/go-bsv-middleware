--- conflicted
+++ resolved
@@ -8,13 +8,8 @@
 )
 
 // AuthMiddleware creates a Gin handler for BRC-103/104 authentication
-<<<<<<< HEAD
-func AuthMiddleware(opts auth.Options) gin.HandlerFunc {
-	standardMiddleware, _ := auth.New(opts)
-=======
 func AuthMiddleware(opts auth.Config) gin.HandlerFunc {
 	standardMiddleware := auth.New(opts)
->>>>>>> ac75eff8
 
 	return func(c *gin.Context) {
 		handler := standardMiddleware.Handler(http.HandlerFunc(func(w http.ResponseWriter, r *http.Request) {
