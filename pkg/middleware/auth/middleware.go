--- conflicted
+++ resolved
@@ -3,12 +3,7 @@
 import (
 	"bytes"
 	"errors"
-<<<<<<< HEAD
 	"fmt"
-	"github.com/bsv-blockchain/go-sdk/auth"
-	"github.com/bsv-blockchain/go-sdk/wallet"
-=======
->>>>>>> cdeb92df
 	"log/slog"
 	"net/http"
 	"strings"
