--- conflicted
+++ resolved
@@ -67,23 +67,6 @@
 	Accepted bool `json:"accepted"`
 }
 
-<<<<<<< HEAD
-// VerifiableCertificate is a certificate with a keyring for verifier and optional decrypted fields
-type VerifiableCertificate struct {
-	Certificate
-	// Keyring is a map keys for specific fields
-	Keyring map[string]string `json:"keyring"`
-	// DecryptedFields is a map of decrypted fields
-	DecryptedFields *map[string]string `json:"decryptedFields,omitempty"`
-}
-
-// MasterCertificate is a certificate with a master keyring
-type MasterCertificate struct {
-	Certificate
-	// MasterKeyring is a map of all keys for all fields
-	MasterKeyring map[string]string `json:"masterKeyring"`
-}
-=======
 // EncryptionArgs base struct with common arguments for encryption operations
 type EncryptionArgs struct {
 	ProtocolID       Protocol
@@ -177,4 +160,19 @@
 }
 
 var regexOnlyLettersNumbersSpaces = regexp.MustCompile(`^[a-z0-9 ]+$`)
->>>>>>> f0023306
+
+// VerifiableCertificate is a certificate with a keyring for verifier and optional decrypted fields
+type VerifiableCertificate struct {
+	Certificate
+	// Keyring is a map keys for specific fields
+	Keyring map[string]string `json:"keyring"`
+	// DecryptedFields is a map of decrypted fields
+	DecryptedFields *map[string]string `json:"decryptedFields,omitempty"`
+}
+
+// MasterCertificate is a certificate with a master keyring
+type MasterCertificate struct {
+	Certificate
+	// MasterKeyring is a map of all keys for all fields
+	MasterKeyring map[string]string `json:"masterKeyring"`
+}