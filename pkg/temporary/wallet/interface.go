package wallet

import "context"

// WalletInterface defines the core functionality needed for authentication
<<<<<<< HEAD
type WalletInterface interface { //nolint:revive // This is an interface, so it's fine to use the name "SessionManagerInterface".
=======
type WalletInterface interface { //nolint:revive // This is an interface, so it's fine to use the name "WalletInterface".
>>>>>>> 96eb2afc
	// GetPublicKey returns a public key
	GetPublicKey(ctx context.Context, options GetPublicKeyOptions) (string, error)

	// CreateSignature signs data with specific protocol/key IDs
	CreateSignature(ctx context.Context, data []byte, protocolID any, keyID string, counterparty string) ([]byte, error)

	// VerifySignature verifies a signature
	VerifySignature(ctx context.Context, data []byte, signature []byte, protocolID any, keyID string, counterparty string) (bool, error)

	// CreateNonce creates a nonce for challenge-response authentication
	CreateNonce(ctx context.Context) (string, error)

	// VerifyNonce verifies a nonce that was previously created
	VerifyNonce(ctx context.Context, nonce string) (bool, error)

	// ListCertificates is a stub for future certificate functionality
	ListCertificates(ctx context.Context, certifiers []string, types []string) ([]Certificate, error)

	// ProveCertificate is a stub for future certificate functionality
	ProveCertificate(ctx context.Context, certificate Certificate, verifier string, fieldsToReveal []string) (map[string]string, error)
}<|MERGE_RESOLUTION|>--- conflicted
+++ resolved
@@ -3,11 +3,7 @@
 import "context"
 
 // WalletInterface defines the core functionality needed for authentication
-<<<<<<< HEAD
-type WalletInterface interface { //nolint:revive // This is an interface, so it's fine to use the name "SessionManagerInterface".
-=======
 type WalletInterface interface { //nolint:revive // This is an interface, so it's fine to use the name "WalletInterface".
->>>>>>> 96eb2afc
 	// GetPublicKey returns a public key
 	GetPublicKey(ctx context.Context, options GetPublicKeyOptions) (string, error)
 
